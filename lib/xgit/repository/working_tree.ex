defmodule Xgit.Repository.WorkingTree do
  @moduledoc ~S"""
  A working tree is an on-disk manifestation of a commit or pending commit in
  a git repository.

  An `Xgit.Repository` may have a default working tree associated with it or
  it may not. (Such a repository is often referred to as a "bare" repository.)

  More than one working tree may be associated with a repository, though this
  is not (currently) well-tested in Xgit.

  A working tree is itself strictly tied to a file system, but it need not be
  tied to an on-disk repository instance.

  _IMPORTANT NOTE:_ This is intended as a reference implementation largely
  for testing purposes and may not necessarily handle all of the edge cases that
  the traditional `git` command-line interface will handle.
  """
  use GenServer

  import Xgit.Util.ForceCoverage

  alias Xgit.Core.DirCache
  alias Xgit.Core.DirCache.Entry, as: DirCacheEntry
  alias Xgit.Core.FilePath
  alias Xgit.Core.Object
  alias Xgit.Core.ObjectId
  alias Xgit.Core.Tree
  alias Xgit.Repository
  alias Xgit.Repository.WorkingTree.ParseIndexFile
  alias Xgit.Repository.WorkingTree.WriteIndexFile
  alias Xgit.Util.TrailingHashDevice

  require Logger

  @typedoc ~S"""
  The process ID for a `WorkingTree` process.
  """
  @type t :: pid

  @doc """
  Starts a `WorkingTree` process linked to the current process.

  ## Parameters

  `repository` is the associated `Xgit.Repository` process.

  `work_dir` is the root path for the working tree.

  `options` are passed to `GenServer.start_link/3`.

  ## Return Value

  See `GenServer.start_link/3`.

  If the process is unable to create the working directory root, the response
  will be `{:error, {:mkdir, :eexist}}` (or perhaps a different posix error code).
  """
  @spec start_link(repository :: Repository.t(), work_dir :: Path.t(), GenServer.options()) ::
          GenServer.on_start()
  def start_link(repository, work_dir, options \\ [])
      when is_pid(repository) and is_binary(work_dir) and is_list(options) do
    if Repository.valid?(repository) do
      GenServer.start_link(__MODULE__, {repository, work_dir}, options)
    else
      cover {:error, :invalid_repository}
    end
  end

  @impl true
  def init({repository, work_dir}) do
    case File.mkdir_p(work_dir) do
      :ok ->
        index_path = Path.join([work_dir, ".git", "index"])

        Process.monitor(repository)
        # Read index file here or maybe in a :continue handler?

        cover {:ok, %{repository: repository, work_dir: work_dir, index_path: index_path}}

      {:error, reason} ->
        cover {:stop, {:mkdir, reason}}
    end
  end

  @doc ~S"""
  Returns `true` if the argument is a PID representing a valid `WorkingTree` process.
  """
  @spec valid?(working_tree :: term) :: boolean
  def valid?(working_tree) when is_pid(working_tree) do
    Process.alive?(working_tree) &&
      GenServer.call(working_tree, :valid_working_tree?) == :valid_working_tree
  end

  def valid?(_), do: cover(false)

  @doc ~S"""
  Returns a current snapshot of the working tree state.

  ## Return Value

  `{:ok, dir_cache}` if an index file exists and could be parsed as a dir cache file.

  `{:ok, dir_cache}` if no index file exists. (`dir_cache` will have zero entries.)

  `{:error, reason}` if the file exists but could not be parsed.

  See `Xgit.Repository.WorkingTree.ParseIndexFile.from_iodevice/1` for possible
  reason codes.

  ## TO DO

  Find index file in appropriate location (i.e. as potentially modified
  by `.git/config` file). [Issue #86](https://github.com/elixir-git/xgit/issues/86)

  Cache state of index file so we don't have to parse it for every
  call. [Issue #87](https://github.com/elixir-git/xgit/issues/87)

  Consider scalability of passing a potentially large `Xgit.Core.DirCache` structure
  across process boundaries. [Issue #88](https://github.com/elixir-git/xgit/issues/88)
  """
  @spec dir_cache(working_tree :: t) ::
          {:ok, DirCache.t()} | {:error, reason :: ParseIndexFile.from_iodevice_reason()}
  def dir_cache(working_tree) when is_pid(working_tree),
    do: GenServer.call(working_tree, :dir_cache)

  defp handle_dir_cache(%{index_path: index_path} = state) do
    case parse_index_file_if_exists(index_path) do
      {:ok, dir_cache} -> {:reply, {:ok, dir_cache}, state}
      {:error, reason} -> {:reply, {:error, reason}, state}
    end
  end

  @typedoc ~S"""
  Error code reasons returned by `reset_dir_cache/1`.
  """
  @type reset_dir_cache_reason :: WriteIndexFile.to_iodevice_reason()

  @doc ~S"""
  Reset the dir cache to empty and rewrite the index file accordingly.

  ## Return Values

  `:ok` if successful.

  `{:error, reason}` if unable. The relevant reason codes may come from:

  * `Xgit.Repository.WorkingTree.WriteIndexFile.to_iodevice/2`.
  """
  @spec reset_dir_cache(working_tree :: t) ::
          :ok | {:error, reset_dir_cache_reason}
  def reset_dir_cache(working_tree) when is_pid(working_tree),
    do: GenServer.call(working_tree, :reset_dir_cache)

  defp handle_reset_dir_cache(%{index_path: index_path} = state) do
    case write_index_file(DirCache.empty(), index_path) do
      :ok -> cover {:reply, :ok, state}
      {:error, reason} -> cover {:reply, {:error, reason}, state}
    end
  end

  @typedoc ~S"""
  Error code reasons returned by `update_dir_cache/3`.
  """
  @type update_dir_cache_reason ::
          DirCache.add_entries_reason()
          | DirCache.remove_entries_reason()
          | ParseIndexFile.from_iodevice_reason()
          | WriteIndexFile.to_iodevice_reason()

  @doc ~S"""
  Apply updates to the dir cache and rewrite the index tree accordingly.

  ## Parameters

  `add`: a list of `Xgit.Core.DirCache.Entry` structs to add to the dir cache.
  In the event of collisions with existing entries, the existing entries will
  be replaced with the corresponding new entries.

  `remove`: a list of `{path, stage}` tuples to remove from the dir cache.
  `stage` must be `0..3` to remove a specific stage entry or `:all` to match
  any entry for the `path`.

  ## Return Values

  `{:ok, dir_cache}` where `dir_cache` is the original `dir_cache` with the new
  entries added (and properly sorted) and targeted entries removed.

  `{:error, reason}` if unable. The relevant reason codes may come from:

  * `Xgit.Core.DirCache.add_entries/2`
  * `Xgit.Core.DirCache.remove_entries/2`
  * `Xgit.Repository.WorkingTree.ParseIndexFile.from_iodevice/1`
  * `Xgit.Repository.WorkingTree.WriteIndexFile.to_iodevice/2`.

  ## TO DO

  Find index file in appropriate location (i.e. as potentially modified
  by `.git/config` file). [Issue #86](https://github.com/elixir-git/xgit/issues/86)

  Cache state of index file so we don't have to parse it for every
  call. [Issue #87](https://github.com/elixir-git/xgit/issues/87)
  """
  @spec update_dir_cache(
          working_tree :: t,
          add :: [DirCacheEntry.t()],
          remove :: [{path :: FilePath.t(), stage :: DirCacheEntry.stage_match()}]
        ) ::
          {:ok, DirCache.t()} | {:error, update_dir_cache_reason}
  def update_dir_cache(working_tree, add, remove)
      when is_pid(working_tree) and is_list(add) and is_list(remove),
      do: GenServer.call(working_tree, {:update_dir_cache, add, remove})

  defp handle_update_dir_cache(add, remove, %{index_path: index_path} = state) do
    with {:ok, dir_cache} <- parse_index_file_if_exists(index_path),
         {:ok, dir_cache} <- DirCache.add_entries(dir_cache, add),
         {:ok, dir_cache} <- DirCache.remove_entries(dir_cache, remove),
         :ok <- write_index_file(dir_cache, index_path) do
      {:reply, :ok, state}
    else
      {:error, reason} -> {:reply, {:error, reason}, state}
    end
  end

  @typedoc ~S"""
  Reason codes that can be returned by `read_tree/2`.
  """
  @type read_tree_reason ::
          :objects_missing
  # | DirCache.to_tree_objects_reason()
  # | ParseIndexFile.from_iodevice_reason()
  # | Repository.put_loose_object_reason()

  @doc ~S"""
  Read a `tree` object and any trees it may refer to and populate the dir cache accordingly.

  Does not update files in the working tree itself.

  Analogous to [`git read-tree`](https://git-scm.com/docs/git-read-tree).

  ## Parameters

  `object_id` is the object ID of the root working tree.

  ## Options

  `:missing_ok?`: `true` to ignore any objects that are referenced by the tree
  structures that are not present in the object database. Normally this would be an error.

  ## Return Value

  `:ok` if successful.

  `{:error, :tree_not_found}` if `object_id` or any of the tree object it references
  are not present in the object store.

  `{:error, :prefix_not_found}` if `prefix` was specified, but that prefix is not referenced
  in the tree structure.

  `{:error, :objects_missing}` if any of the objects referenced by the index
  are not present in the object store. (Exception: If `missing_ok?` is `true`,
  then this condition will be ignored.)

  Reason codes may also come from the following functions:

  (NEED TO REVISIT THIS LIST)

  * `Xgit.Core.Tree.from_object/1`
  * `Xgit.Repository.get_object/2`
  * `Xgit.Repository.WorkingTree.ParseIndexFile.from_iodevice/1`

  ## TO DO

  Implement `--prefix` option. https://github.com/elixir-git/xgit/issues/175
  """
  @spec read_tree(working_tree :: t, object_id :: ObjectId.t(), missing_ok?: boolean) ::
          :ok | {:error, reason :: read_tree_reason}
  def read_tree(working_tree, object_id, opts \\ [])
      when is_pid(working_tree) and is_binary(object_id) and is_list(opts) do
    missing_ok? = validate_read_tree_options(opts)
    GenServer.call(working_tree, {:read_tree, object_id, missing_ok?})
  end

  defp validate_read_tree_options(opts) do
    missing_ok? = Keyword.get(opts, :missing_ok?, false)

    unless is_boolean(missing_ok?) do
      raise ArgumentError,
            "Xgit.Repository.WorkingTree.read_tree/3: missing_ok? #{inspect(missing_ok?)} is invalid"
    end

    missing_ok?
  end

  defp handle_read_tree(
         object_id,
         missing_ok?,
         %{repository: repository, index_path: index_path} = state
       ) do
    with {:ok, %DirCache{entries: entries} = dir_cache} <-
           tree_to_dir_cache(repository, object_id),
         {:has_all_objects?, true} <-
           {:has_all_objects?, has_all_objects?(repository, entries, missing_ok?)},
         :ok <- write_index_file(dir_cache, index_path) do
      cover {:reply, :ok, state}
    else
      {:error, reason} -> cover {:reply, {:error, reason}, state}
      {:has_all_objects?, false} -> cover {:reply, {:error, :objects_missing}, state}
    end
  end

  defp tree_to_dir_cache(repository, object_id) do
    case tree_to_dir_cache_entries(repository, object_id, '', []) do
      {:ok, reversed_entries} ->
        {:ok,
         %DirCache{
           version: 2,
           entry_count: Enum.count(reversed_entries),
           entries: Enum.reverse(reversed_entries)
         }}

      {:error, reason} ->
        {:error, reason}
    end
  end

  defp tree_to_dir_cache_entries(repository, object_id, prefix, acc) do
    with {:ok, object} <- Repository.get_object(repository, object_id),
         {:ok, %Tree{entries: tree_entries} = _tree} <- Tree.from_object(object) do
      tree_entries_to_dir_cache_entries(repository, tree_entries, prefix, acc)
      # FIXME: A malformed tree could cause an infinite loop here.
    else
      {:error, reason} -> {:error, reason}
    end
  end

  defp tree_entries_to_dir_cache_entries(repository, tree_entries, prefix, acc)

  defp tree_entries_to_dir_cache_entries(_repository, [], _prefix, acc), do: {:ok, acc}

  defp tree_entries_to_dir_cache_entries(
         repository,
         [%{mode: 0o040000, object_id: object_id, name: name} = _tree_entry | tail],
         prefix,
         acc
       ) do
    case tree_to_dir_cache_entries(repository, object_id, append_to_prefix(prefix, name), acc) do
      {:ok, acc} ->
        tree_entries_to_dir_cache_entries(repository, tail, prefix, acc)

      {:error, reason} ->
        {:error, reason}
    end
  end

  defp tree_entries_to_dir_cache_entries(
         repository,
         [%{mode: mode, object_id: object_id, name: name} = _tree_entry | tail],
         prefix,
         acc
       ) do
    dir_cache_entry = %DirCacheEntry{
      name: append_to_prefix(prefix, name),
      stage: 0,
      object_id: object_id,
      mode: mode,
      size: 0,
      ctime: 0,
      mtime: 0
    }

    tree_entries_to_dir_cache_entries(repository, tail, prefix, [dir_cache_entry | acc])
  end

  defp append_to_prefix('', name), do: name
  defp append_to_prefix(prefix, name), do: '#{prefix}/#{name}'

  @typedoc ~S"""
  Reason codes that can be returned by `write_tree/2`.
  """
  @type write_tree_reason ::
          :incomplete_merge
          | :objects_missing
          | :prefix_not_found
          | DirCache.to_tree_objects_reason()
          | ParseIndexFile.from_iodevice_reason()
          | Repository.put_loose_object_reason()

  @doc ~S"""
  Translates the current dir cache, as reflected in its index file, to one or more
  tree objects.

  The working tree must be in a fully-merged state.

  ## Options

  `:missing_ok?`: `true` to ignore any objects that are referenced by the index
  file that are not present in the object database. Normally this would be an error.

  `:prefix`: (`Xgit.Core.FilePath`) if present, returns the `object_id` for the tree at
  the given subdirectory. If not present, writes a tree corresponding to the root.
  (The entire tree is written in either case.)

  ## Return Value

  `{:ok, object_id}` with the object ID for the tree that was generated. (If the exact tree
  specified by the index already existed, it will return that existing tree's ID.)

  `{:error, :incomplete_merge}` if any entry in the index file is not fully merged.

  `{:error, :objects_missing}` if any of the objects referenced by the index
  are not present in the object store. (Exception: If `missing_ok?` is `true`,
  then this condition will be ignored.)

  `{:error, :prefix_not_found}` if `prefix` was specified, but that prefix is not referenced
  in the index file.

  Reason codes may also come from the following functions:

  * `Xgit.Core.DirCache.to_tree_objects/2`
  * `Xgit.Repository.put_loose_object/2`
  * `Xgit.Repository.WorkingTree.ParseIndexFile.from_iodevice/1`
  """
  @spec write_tree(working_tree :: t, missing_ok?: boolean, prefix: FilePath.t()) ::
          {:ok, object_id :: ObjectId.t()} | {:error, reason :: write_tree_reason}
  def write_tree(working_tree, opts \\ []) when is_pid(working_tree) do
    {missing_ok?, prefix} = validate_write_tree_options(opts)
    GenServer.call(working_tree, {:write_tree, missing_ok?, prefix})
  end

  defp validate_write_tree_options(opts) do
    missing_ok? = Keyword.get(opts, :missing_ok?, false)

    unless is_boolean(missing_ok?) do
      raise ArgumentError,
            "Xgit.Repository.WorkingTree.write_tree/2: missing_ok? #{inspect(missing_ok?)} is invalid"
    end

    prefix = Keyword.get(opts, :prefix, [])

    unless prefix == [] or FilePath.valid?(prefix) do
      raise ArgumentError,
            "Xgit.Repository.WorkingTree.write_tree/2: prefix #{inspect(prefix)} is invalid (should be a charlist, not a String)"
    end

    {missing_ok?, prefix}
  end

  defp handle_write_tree(
         missing_ok?,
         prefix,
         %{repository: repository, index_path: index_path} = state
       ) do
<<<<<<< HEAD
    with {:ok, %DirCache{entries: entries} = dir_cache} <- parse_index_file_if_exists(work_dir),
=======
    with {:ok, %DirCache{entries: entries} = dir_cache} <- parse_index_file_if_exists(index_path),
>>>>>>> 3fae493e
         {:merged?, true} <- {:merged?, DirCache.fully_merged?(dir_cache)},
         {:has_all_objects?, true} <-
           {:has_all_objects?, has_all_objects?(repository, entries, missing_ok?)},
         {:ok, objects, %Object{id: object_id}} <- DirCache.to_tree_objects(dir_cache, prefix),
         :ok <- write_all_objects(repository, objects) do
      cover {:reply, {:ok, object_id}, state}
    else
      {:error, reason} -> cover {:reply, {:error, reason}, state}
      {:merged?, false} -> cover {:reply, {:error, :incomplete_merge}, state}
      {:has_all_objects?, false} -> cover {:reply, {:error, :objects_missing}, state}
    end
  end

  defp has_all_objects?(repository, entries, missing_ok?)

  defp has_all_objects?(_repository, _entries, true), do: cover(true)

  defp has_all_objects?(repository, entries, false) do
    entries
    |> Enum.chunk_every(100)
    |> Enum.all?(fn entries_chunk ->
      Repository.has_all_object_ids?(
        repository,
        Enum.map(entries_chunk, fn %{object_id: id} -> id end)
      )
    end)
  end

  defp write_all_objects(repository, objects)

  defp write_all_objects(_repository, []), do: cover(:ok)

  defp write_all_objects(repository, [object | tail]) do
    case Repository.put_loose_object(repository, object) do
      :ok -> write_all_objects(repository, tail)
      {:error, :object_exists} -> write_all_objects(repository, tail)
      {:error, reason} -> cover {:error, reason}
    end
  end

  defp parse_index_file_if_exists(index_path) do
    with true <- File.exists?(index_path),
         {:ok, iodevice} when is_pid(iodevice) <- TrailingHashDevice.open_file(index_path) do
      res = ParseIndexFile.from_iodevice(iodevice)
      :ok = File.close(iodevice)

      res
    else
      false -> cover {:ok, DirCache.empty()}
      {:error, reason} -> cover {:error, reason}
    end
  end

  defp write_index_file(dir_cache, index_path) do
    with {:ok, iodevice}
         when is_pid(iodevice) <- TrailingHashDevice.open_file_for_write(index_path),
         :ok <- WriteIndexFile.to_iodevice(dir_cache, iodevice),
         :ok <- File.close(iodevice) do
      :ok
    else
      {:error, reason} -> {:error, reason}
    end
  end

  @impl true
  def handle_call(:valid_working_tree?, _from, state), do: {:reply, :valid_working_tree, state}

  def handle_call(:dir_cache, _from, state), do: handle_dir_cache(state)

  def handle_call(:reset_dir_cache, _from, state), do: handle_reset_dir_cache(state)

  def handle_call({:update_dir_cache, add, remove}, _from, state),
    do: handle_update_dir_cache(add, remove, state)

  def handle_call({:read_tree, object_id, missing_ok?}, _from, state),
    do: handle_read_tree(object_id, missing_ok?, state)

  def handle_call({:write_tree, missing_ok?, prefix}, _from, state),
    do: handle_write_tree(missing_ok?, prefix, state)

  def handle_call(message, _from, state) do
    Logger.warn("WorkingTree received unrecognized call #{inspect(message)}")
    {:reply, {:error, :unknown_message}, state}
  end

  @impl true
  def handle_info({:DOWN, _ref, :process, _object, reason}, state), do: {:stop, reason, state}
end<|MERGE_RESOLUTION|>--- conflicted
+++ resolved
@@ -451,11 +451,7 @@
          prefix,
          %{repository: repository, index_path: index_path} = state
        ) do
-<<<<<<< HEAD
-    with {:ok, %DirCache{entries: entries} = dir_cache} <- parse_index_file_if_exists(work_dir),
-=======
     with {:ok, %DirCache{entries: entries} = dir_cache} <- parse_index_file_if_exists(index_path),
->>>>>>> 3fae493e
          {:merged?, true} <- {:merged?, DirCache.fully_merged?(dir_cache)},
          {:has_all_objects?, true} <-
            {:has_all_objects?, has_all_objects?(repository, entries, missing_ok?)},
