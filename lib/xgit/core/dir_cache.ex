--- conflicted
+++ resolved
@@ -23,12 +23,8 @@
   use Bitwise
   use Xgit.Core.FileMode
 
-<<<<<<< HEAD
-  import Xgit.Util.ForceCoverage
-=======
   alias Xgit.Core.FilePath
   alias Xgit.Util.Comparison
->>>>>>> 3e53c177
 
   @typedoc ~S"""
   Version number for an index file.
@@ -198,7 +194,7 @@
       FilePath.valid?(name) && ObjectId.valid?(object_id) && object_id != ObjectId.zero()
     end
 
-    def valid?(_), do: return(false)
+    def valid?(_), do: false
 
     @doc ~S"""
     Compare two entries according to git dir cache entry sort ordering rules.
@@ -217,18 +213,18 @@
     @spec compare(entry1 :: t | nil, entry2 :: t) :: Comparison.result()
     def compare(entry1, entry2)
 
-    def compare(nil, _entry2), do: return(:lt)
+    def compare(nil, _entry2), do: :lt
 
     def compare(
           %{name: name1, stage: stage1} = _entry1,
           %{name: name2, stage: stage2} = _entry2
         ) do
       cond do
-        name1 < name2 -> return :lt
-        name2 < name1 -> return :gt
-        stage1 < stage2 -> return :lt
-        stage2 < stage1 -> return :gt
-        true -> return :eq
+        name1 < name2 -> :lt
+        name2 < name1 -> :gt
+        stage1 < stage2 -> :lt
+        stage2 < stage1 -> :gt
+        true -> :eq
       end
     end
   end
@@ -259,15 +255,15 @@
       entries_sorted?([nil | entries])
   end
 
-  def valid?(_), do: return(false)
+  def valid?(_), do: false
 
   defp entries_sorted?([entry1, entry2 | tail]),
     do: Entry.compare(entry1, entry2) == :lt && entries_sorted?([entry2 | tail])
 
-  defp entries_sorted?([_]), do: return(true)
-
-  @typedoc ~S"""
-  Error reason codes covered by `add_entries/2`.
+  defp entries_sorted?([_]), do: true
+
+  @typedoc ~S"""
+  Error reason codes returned by `add_entries/2`.
   """
   @type add_entries_reason :: :invalid_dir_cache | :invalid_entries | :duplicate_entries
 
@@ -305,29 +301,27 @@
          {:duplicates, ^sorted_new_entries} <-
            {:duplicates, Enum.dedup_by(sorted_new_entries, &{&1.name, &1.stage})} do
       combined_entries = combine_entries(existing_entries, sorted_new_entries)
-
-      return {:ok,
-              %{dir_cache | entry_count: Enum.count(combined_entries), entries: combined_entries}}
+      {:ok, %{dir_cache | entry_count: Enum.count(combined_entries), entries: combined_entries}}
     else
-      {:dir_cache_valid?, _} -> return {:error, :invalid_dir_cache}
-      {:entries_valid?, _} -> return {:error, :invalid_entries}
-      {:duplicates, _} -> return {:error, :duplicate_entries}
+      {:dir_cache_valid?, _} -> {:error, :invalid_dir_cache}
+      {:entries_valid?, _} -> {:error, :invalid_entries}
+      {:duplicates, _} -> {:error, :duplicate_entries}
     end
   end
 
   defp combine_entries(existing_entries, sorted_new_entries)
 
-  defp combine_entries(existing_entries, []), do: return(existing_entries)
-  defp combine_entries([], sorted_new_entries), do: return(sorted_new_entries)
+  defp combine_entries(existing_entries, []), do: existing_entries
+  defp combine_entries([], sorted_new_entries), do: sorted_new_entries
 
   defp combine_entries(
          [existing_head | existing_tail] = existing_entries,
          [new_head | new_tail] = sorted_new_entries
        ) do
     case Entry.compare(existing_head, new_head) do
-      :lt -> return [existing_head | combine_entries(existing_tail, sorted_new_entries)]
-      :eq -> return [new_head | combine_entries(existing_tail, new_tail)]
-      :gt -> return [new_head | combine_entries(existing_entries, new_tail)]
+      :lt -> [existing_head | combine_entries(existing_tail, sorted_new_entries)]
+      :eq -> [new_head | combine_entries(existing_tail, new_tail)]
+      :gt -> [new_head | combine_entries(existing_entries, new_tail)]
     end
   end
 
@@ -337,7 +331,7 @@
   @type entry_to_remove :: {path :: FilePath.t(), stage :: Entry.stage_match()}
 
   @typedoc ~S"""
-  Error reason codes covered by `remove_entries/2`.
+  Error reason codes returned by `remove_entries/2`.
   """
   @type remove_entries_reason :: :invalid_dir_cache | :invalid_entries
 
@@ -369,27 +363,25 @@
          {:entries_valid?, true} <-
            {:entries_valid?, Enum.all?(entries_to_remove, &valid_remove_entry?/1)} do
       updated_entries = remove_matching_entries(existing_entries, Enum.sort(entries_to_remove))
-
-      return {:ok,
-              %{dir_cache | entry_count: Enum.count(updated_entries), entries: updated_entries}}
+      {:ok, %{dir_cache | entry_count: Enum.count(updated_entries), entries: updated_entries}}
     else
-      {:dir_cache_valid?, _} -> return {:error, :invalid_dir_cache}
-      {:entries_valid?, _} -> return {:error, :invalid_entries}
-    end
-  end
-
-  defp valid_remove_entry?({path, :all}) when is_list(path), do: return(true)
+      {:dir_cache_valid?, _} -> {:error, :invalid_dir_cache}
+      {:entries_valid?, _} -> {:error, :invalid_entries}
+    end
+  end
+
+  defp valid_remove_entry?({path, :all}) when is_list(path), do: true
 
   defp valid_remove_entry?({path, stage})
        when is_list(path) and is_integer(stage) and stage >= 0 and stage <= 3,
-       do: return(true)
-
-  defp valid_remove_entry?(_), do: return(false)
+       do: true
+
+  defp valid_remove_entry?(_), do: false
 
   defp remove_matching_entries(sorted_existing_entries, sorted_entries_to_remove)
 
-  defp remove_matching_entries([], _sorted_entries_to_remove), do: return([])
-  defp remove_matching_entries(sorted_existing_entries, []), do: return(sorted_existing_entries)
+  defp remove_matching_entries([], _sorted_entries_to_remove), do: []
+  defp remove_matching_entries(sorted_existing_entries, []), do: sorted_existing_entries
 
   defp remove_matching_entries([%__MODULE__.Entry{name: path} | existing_tail], [
          {path, :all} | remove_tail
@@ -403,5 +395,5 @@
        do: remove_matching_entries(existing_tail, remove_tail)
 
   defp remove_matching_entries([existing_head | existing_tail], sorted_entries_to_remove),
-    do: return([existing_head | remove_matching_entries(existing_tail, sorted_entries_to_remove)])
+    do: [existing_head | remove_matching_entries(existing_tail, sorted_entries_to_remove)]
 end